--- conflicted
+++ resolved
@@ -18,7 +18,6 @@
 from avalanche.benchmarks.utils.dataset_utils import (
     slice_alike_object_to_indices,
 )
-
 try:
     from collections import Hashable
 except ImportError:
@@ -40,7 +39,7 @@
 from avalanche.benchmarks.utils.dataset_definitions import IDataset
 
 
-TFlatData = TypeVar("TFlatData", bound="FlatData")
+TFlatData = TypeVar('TFlatData', bound='FlatData')
 DataT = TypeVar("DataT")
 T_co = TypeVar("T_co", covariant=True)
 
@@ -176,8 +175,7 @@
         if can_flatten:
             self._datasets = _flatten_dataset_list(self._datasets)
             self._datasets, self._indices = _flatten_datasets_and_reindex(
-                self._datasets, self._indices
-            )
+                self._datasets, self._indices)
         self._cumulative_sizes = ConcatDataset.cumsum(self._datasets)
 
         # NOTE: check disabled to avoid slowing down OCL scenarios
@@ -226,12 +224,6 @@
 
         # Case 1: one is a subset of the other
         if len(self._datasets) == 1 and len(other._datasets) == 1:
-<<<<<<< HEAD
-            if self._can_flatten and self._datasets[0] is other:
-                return other.subset(self._get_indices() + list(range(len(other))))
-            elif other._can_flatten and other._datasets[0] is self:
-                return self.subset(list(range(len(self))) + other._get_indices())
-=======
             if self._can_flatten and self._datasets[0] is other \
                     and other._indices is None:
                 idxs = self._get_lazy_indices() + other._get_lazy_indices()
@@ -240,7 +232,6 @@
                     and self._indices is None:
                 idxs = self._get_lazy_indices() + other._get_lazy_indices()
                 return self.subset(idxs)
->>>>>>> 427d398f
             elif (
                 self._can_flatten
                 and other._can_flatten
@@ -313,7 +304,7 @@
             else:
                 idx = idx - self._cumulative_sizes[dataset_idx - 1]
         return dataset_idx, int(idx)
-
+    
     @overload
     def __getitem__(self, item: int) -> T_co:
         ...
@@ -322,16 +313,20 @@
     def __getitem__(self: TFlatData, item: slice) -> TFlatData:
         ...
 
-    def __getitem__(self: TFlatData, item: Union[int, slice]) -> Union[T_co, TFlatData]:
+    def __getitem__(self: TFlatData, item: Union[int, slice]) -> \
+            Union[T_co, TFlatData]:
         if isinstance(item, (int, np.integer)):
             dataset_idx, idx = self._get_idx(int(item))
             return self._datasets[dataset_idx][idx]
         else:
             slice_indices = slice_alike_object_to_indices(
-                slice_alike_object=item, max_length=len(self)
-            )
-
-            return self.subset(indices=slice_indices)
+                slice_alike_object=item,
+                max_length=len(self)
+            )
+
+            return self.subset(
+                indices=slice_indices
+            )
 
     def __len__(self) -> int:
         if len(self._cumulative_sizes) == 0:
@@ -375,30 +370,31 @@
 
     def __len__(self):
         return self._size
-
+    
     @overload
     def __getitem__(self, index: int) -> DataT:
         ...
-
+    
     @overload
-    def __getitem__(self, index: slice) -> "ConstantSequence[DataT]":
+    def __getitem__(self, index: slice) -> 'ConstantSequence[DataT]':
         ...
 
-    def __getitem__(
-        self, index: Union[int, slice]
-    ) -> "Union[DataT, ConstantSequence[DataT]]":
+    def __getitem__(self, index: Union[int, slice]) -> \
+            'Union[DataT, ConstantSequence[DataT]]':
         if isinstance(index, (int, np.integer)):
             index = int(index)
-
+        
             if index >= len(self):
                 raise IndexError()
             return self._constant_value
         else:
             slice_indices = slice_alike_object_to_indices(
-                slice_alike_object=index, max_length=len(self)
+                slice_alike_object=index,
+                max_length=len(self)
             )
             return ConstantSequence(
-                constant_value=self._constant_value, size=sum(1 for _ in slice_indices)
+                constant_value=self._constant_value,
+                size=sum(1 for _ in slice_indices)
             )
 
     def subset(self, indices: List[int]) -> "ConstantSequence[DataT]":
@@ -419,26 +415,24 @@
             isinstance(other, ConstantSequence)
             and self._constant_value == other._constant_value
         ):
-            return ConstantSequence(self._constant_value, len(self) + len(other))
+            return ConstantSequence(
+                self._constant_value, len(self) + len(other)
+            )
         else:
             return FlatData([self, other])
 
     def __str__(self):
-<<<<<<< HEAD
-        return f"ConstantSequence(value={self._constant_value}, len={self._size}"
-=======
         return (
             f"ConstantSequence(value={self._constant_value}, len={self._size})"
         )
->>>>>>> 427d398f
 
     def __hash__(self):
         return id(self)
 
 
 def _flatten_dataset_list(
-    datasets: List[Union[FlatData[T_co], IDataset[T_co]]]
-) -> List[IDataset[T_co]]:
+        datasets: List[Union[FlatData[T_co], IDataset[T_co]]]) -> \
+            List[IDataset[T_co]]:
     """Flatten the dataset tree if possible."""
     # Concat -> Concat branch
     # Flattens by borrowing the list of concatenated datasets
@@ -486,8 +480,9 @@
 
 
 def _flatten_datasets_and_reindex(
-    datasets: List[IDataset], indices: Optional[List[int]]
-) -> Tuple[List[IDataset], Optional[List[int]]]:
+        datasets: List[IDataset],
+        indices: Optional[List[int]]) -> \
+            Tuple[List[IDataset], Optional[List[int]]]:
     """The same dataset may occurr multiple times in the list of datasets.
 
     Here, we flatten the list of datasets and fix the indices to account for
@@ -582,12 +577,8 @@
             s += _flatdata_repr(dd, indent + 1)
         return s
     else:
-<<<<<<< HEAD
-        print("\t" * indent + f"{dataset.__class__.__name__} (len={len(dataset)})")
-=======
         return "\t" * indent + f"{dataset.__class__.__name__} " \
                                f"(len={len(dataset)})\n"
->>>>>>> 427d398f
 
 
 __all__ = ["FlatData", "ConstantSequence"]