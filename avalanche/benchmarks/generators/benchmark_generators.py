################################################################################
# Copyright (c) 2021 ContinualAI.                                              #
# Copyrights licensed under the MIT License.                                   #
# See the accompanying LICENSE file for terms.                                 #
#                                                                              #
# Date: 16-04-2021                                                             #
# Author(s): Lorenzo Pellegrini                                                #
# E-mail: contact@continualai.org                                              #
# Website: avalanche.continualai.org                                           #
################################################################################

""" In this module the high-level benchmark generators are listed. They are
based on the methods already implemented in the "scenario" module. For the
specific generators we have: "New Classes" (NC) and "New Instances" (NI); For
the generic ones: filelist_benchmark, tensors_benchmark, dataset_benchmark
and paths_benchmark.
"""
from functools import partial
from itertools import tee
from typing import (
    Sequence,
    Optional,
    Dict,
    Union,
    Any,
    List,
    Callable,
    Set,
    Tuple,
    Iterable,
    Generator,
)

import torch

from avalanche.benchmarks import (
    GenericCLScenario,
    Experience,
    GenericScenarioStream,
)
from avalanche.benchmarks.scenarios.generic_benchmark_creation import *
from avalanche.benchmarks.scenarios.generic_cl_scenario import (
    TStreamsUserDict,
    StreamUserDef,
)
from avalanche.benchmarks.scenarios.new_classes.nc_scenario import NCScenario
from avalanche.benchmarks.scenarios.new_instances.ni_scenario import NIScenario
from avalanche.benchmarks.utils import concat_datasets_sequentially
from avalanche.benchmarks.utils.avalanche_dataset import (
    SupportedDataset,
    AvalancheDataset,
    AvalancheDatasetType,
    AvalancheSubset,
)


def nc_benchmark(
    train_dataset: Union[Sequence[SupportedDataset], SupportedDataset],
    test_dataset: Union[Sequence[SupportedDataset], SupportedDataset],
    n_experiences: int,
    task_labels: bool,
    *,
    shuffle: bool = True,
    seed: Optional[int] = None,
    fixed_class_order: Sequence[int] = None,
    per_exp_classes: Dict[int, int] = None,
    class_ids_from_zero_from_first_exp: bool = False,
    class_ids_from_zero_in_each_exp: bool = False,
    one_dataset_per_exp: bool = False,
    train_transform=None,
    eval_transform=None,
    reproducibility_data: Dict[str, Any] = None,
) -> NCScenario:
    """
    This is the high-level benchmark instances generator for the
    "New Classes" (NC) case. Given a sequence of train and test datasets creates
    the continual stream of data as a series of experiences. Each experience
    will contain all the instances belonging to a certain set of classes and a
    class won't be assigned to more than one experience.

    This is the reference helper function for creating instances of Class- or
    Task-Incremental benchmarks.

    The ``task_labels`` parameter determines if each incremental experience has
    an increasing task label or if, at the contrary, a default task label "0"
    has to be assigned to all experiences. This can be useful when
    differentiating between Single-Incremental-Task and Multi-Task scenarios.

    There are other important parameters that can be specified in order to tweak
    the behaviour of the resulting benchmark. Please take a few minutes to read
    and understand them as they may save you a lot of work.

    This generator features a integrated reproducibility mechanism that allows
    the user to store and later re-load a benchmark. For more info see the
    ``reproducibility_data`` parameter.

    :param train_dataset: A list of training datasets, or a single dataset.
    :param test_dataset: A list of test datasets, or a single test dataset.
    :param n_experiences: The number of incremental experience. This is not used
        when using multiple train/test datasets with the ``one_dataset_per_exp``
        parameter set to True.
    :param task_labels: If True, each experience will have an ascending task
            label. If False, the task label will be 0 for all the experiences.
    :param shuffle: If True, the class (or experience) order will be shuffled.
        Defaults to True.
    :param seed: If ``shuffle`` is True and seed is not None, the class (or
        experience) order will be shuffled according to the seed. When None, the
        current PyTorch random number generator state will be used. Defaults to
        None.
    :param fixed_class_order: If not None, the class order to use (overrides
        the shuffle argument). Very useful for enhancing reproducibility.
        Defaults to None.
    :param per_exp_classes: Is not None, a dictionary whose keys are
        (0-indexed) experience IDs and their values are the number of classes
        to include in the respective experiences. The dictionary doesn't
        have to contain a key for each experience! All the remaining experiences
        will contain an equal amount of the remaining classes. The
        remaining number of classes must be divisible without remainder
        by the remaining number of experiences. For instance,
        if you want to include 50 classes in the first experience
        while equally distributing remaining classes across remaining
        experiences, just pass the "{0: 50}" dictionary as the
        per_experience_classes parameter. Defaults to None.
    :param class_ids_from_zero_from_first_exp: If True, original class IDs
        will be remapped so that they will appear as having an ascending
        order. For instance, if the resulting class order after shuffling
        (or defined by fixed_class_order) is [23, 34, 11, 7, 6, ...] and
        class_ids_from_zero_from_first_exp is True, then all the patterns
        belonging to class 23 will appear as belonging to class "0",
        class "34" will be mapped to "1", class "11" to "2" and so on.
        This is very useful when drawing confusion matrices and when dealing
        with algorithms with dynamic head expansion. Defaults to False.
        Mutually exclusive with the ``class_ids_from_zero_in_each_exp``
        parameter.
    :param class_ids_from_zero_in_each_exp: If True, original class IDs
        will be mapped to range [0, n_classes_in_exp) for each experience.
        Defaults to False. Mutually exclusive with the
        ``class_ids_from_zero_from_first_exp`` parameter.
    :param one_dataset_per_exp: available only when multiple train-test
        datasets are provided. If True, each dataset will be treated as a
        experience. Mutually exclusive with the ``per_experience_classes`` and
        ``fixed_class_order`` parameters. Overrides the ``n_experiences``
        parameter. Defaults to False.
    :param train_transform: The transformation to apply to the training data,
        e.g. a random crop, a normalization or a concatenation of different
        transformations (see torchvision.transform documentation for a
        comprehensive list of possible transformations). Defaults to None.
    :param eval_transform: The transformation to apply to the test data,
        e.g. a random crop, a normalization or a concatenation of different
        transformations (see torchvision.transform documentation for a
        comprehensive list of possible transformations). Defaults to None.
    :param reproducibility_data: If not None, overrides all the other
        benchmark definition options. This is usually a dictionary containing
        data used to reproduce a specific experiment. One can use the
        ``get_reproducibility_data`` method to get (and even distribute)
        the experiment setup so that it can be loaded by passing it as this
        parameter. In this way one can be sure that the same specific
        experimental setup is being used (for reproducibility purposes).
        Beware that, in order to reproduce an experiment, the same train and
        test datasets must be used. Defaults to None.

    :return: A properly initialized :class:`NCScenario` instance.
    """

    if class_ids_from_zero_from_first_exp and class_ids_from_zero_in_each_exp:
        raise ValueError(
            "Invalid mutually exclusive options "
            "class_ids_from_zero_from_first_exp and "
            "classes_ids_from_zero_in_each_exp set at the "
            "same time"
        )

    if isinstance(train_dataset, list) or isinstance(train_dataset, tuple):
        # Multi-dataset setting

        if len(train_dataset) != len(test_dataset):
            raise ValueError(
                "Train/test dataset lists must contain the "
                "exact same number of datasets"
            )

        if per_exp_classes and one_dataset_per_exp:
            raise ValueError(
                "Both per_experience_classes and one_dataset_per_exp are"
                "used, but those options are mutually exclusive"
            )

        if fixed_class_order and one_dataset_per_exp:
            raise ValueError(
                "Both fixed_class_order and one_dataset_per_exp are"
                "used, but those options are mutually exclusive"
            )

        (
            seq_train_dataset,
            seq_test_dataset,
            mapping,
        ) = concat_datasets_sequentially(train_dataset, test_dataset)

        if one_dataset_per_exp:
            # If one_dataset_per_exp is True, each dataset will be treated as
            # a experience. In this benchmark, shuffle refers to the experience
            # order, not to the class one.
            (
                fixed_class_order,
                per_exp_classes,
            ) = _one_dataset_per_exp_class_order(mapping, shuffle, seed)

            # We pass a fixed_class_order to the NCGenericScenario
            # constructor, so we don't need shuffling.
            shuffle = False
            seed = None

            # Overrides n_experiences (and per_experience_classes, already done)
            n_experiences = len(train_dataset)
        train_dataset, test_dataset = seq_train_dataset, seq_test_dataset

    transform_groups = dict(
        train=(train_transform, None), eval=(eval_transform, None)
    )

    # Datasets should be instances of AvalancheDataset
    train_dataset = AvalancheDataset(
        train_dataset,
        transform_groups=transform_groups,
        initial_transform_group="train",
        dataset_type=AvalancheDatasetType.CLASSIFICATION,
    )

    test_dataset = AvalancheDataset(
        test_dataset,
        transform_groups=transform_groups,
        initial_transform_group="eval",
        dataset_type=AvalancheDatasetType.CLASSIFICATION,
    )

    return NCScenario(
        train_dataset,
        test_dataset,
        n_experiences,
        task_labels,
        shuffle,
        seed,
        fixed_class_order,
        per_exp_classes,
        class_ids_from_zero_from_first_exp,
        class_ids_from_zero_in_each_exp,
        reproducibility_data,
    )


def ni_benchmark(
    train_dataset: Union[Sequence[SupportedDataset], SupportedDataset],
    test_dataset: Union[Sequence[SupportedDataset], SupportedDataset],
    n_experiences: int,
    *,
    task_labels: bool = False,
    shuffle: bool = True,
    seed: Optional[int] = None,
    balance_experiences: bool = False,
    min_class_patterns_in_exp: int = 0,
    fixed_exp_assignment: Optional[Sequence[Sequence[int]]] = None,
    train_transform=None,
    eval_transform=None,
    reproducibility_data: Optional[Dict[str, Any]] = None,
) -> NIScenario:
    """
    This is the high-level benchmark instances generator for the
    "New Instances" (NI) case. Given a sequence of train and test datasets
    creates the continual stream of data as a series of experiences.

    This is the reference helper function for creating instances of
    Domain-Incremental benchmarks.

    The ``task_labels`` parameter determines if each incremental experience has
    an increasing task label or if, at the contrary, a default task label "0"
    has to be assigned to all experiences. This can be useful when
    differentiating between Single-Incremental-Task and Multi-Task scenarios.

    There are other important parameters that can be specified in order to tweak
    the behaviour of the resulting benchmark. Please take a few minutes to read
    and understand them as they may save you a lot of work.

    This generator features an integrated reproducibility mechanism that allows
    the user to store and later re-load a benchmark. For more info see the
    ``reproducibility_data`` parameter.

    :param train_dataset: A list of training datasets, or a single dataset.
    :param test_dataset: A list of test datasets, or a single test dataset.
    :param n_experiences: The number of experiences.
    :param task_labels: If True, each experience will have an ascending task
            label. If False, the task label will be 0 for all the experiences.
    :param shuffle: If True, patterns order will be shuffled.
    :param seed: A valid int used to initialize the random number generator.
        Can be None.
    :param balance_experiences: If True, pattern of each class will be equally
        spread across all experiences. If False, patterns will be assigned to
        experiences in a complete random way. Defaults to False.
    :param min_class_patterns_in_exp: The minimum amount of patterns of
        every class that must be assigned to every experience. Compatible with
        the ``balance_experiences`` parameter. An exception will be raised if
        this constraint can't be satisfied. Defaults to 0.
    :param fixed_exp_assignment: If not None, the pattern assignment
        to use. It must be a list with an entry for each experience. Each entry
        is a list that contains the indexes of patterns belonging to that
        experience. Overrides the ``shuffle``, ``balance_experiences`` and
        ``min_class_patterns_in_exp`` parameters.
    :param train_transform: The transformation to apply to the training data,
        e.g. a random crop, a normalization or a concatenation of different
        transformations (see torchvision.transform documentation for a
        comprehensive list of possible transformations). Defaults to None.
    :param eval_transform: The transformation to apply to the test data,
        e.g. a random crop, a normalization or a concatenation of different
        transformations (see torchvision.transform documentation for a
        comprehensive list of possible transformations). Defaults to None.
    :param reproducibility_data: If not None, overrides all the other
        benchmark definition options, including ``fixed_exp_assignment``.
        This is usually a dictionary containing data used to
        reproduce a specific experiment. One can use the
        ``get_reproducibility_data`` method to get (and even distribute)
        the experiment setup so that it can be loaded by passing it as this
        parameter. In this way one can be sure that the same specific
        experimental setup is being used (for reproducibility purposes).
        Beware that, in order to reproduce an experiment, the same train and
        test datasets must be used. Defaults to None.

    :return: A properly initialized :class:`NIScenario` instance.
    """

    seq_train_dataset, seq_test_dataset = train_dataset, test_dataset
    if isinstance(train_dataset, list) or isinstance(train_dataset, tuple):
        if len(train_dataset) != len(test_dataset):
            raise ValueError(
                "Train/test dataset lists must contain the "
                "exact same number of datasets"
            )

        seq_train_dataset, seq_test_dataset, _ = concat_datasets_sequentially(
            train_dataset, test_dataset
        )

    transform_groups = dict(
        train=(train_transform, None), eval=(eval_transform, None)
    )

    # Datasets should be instances of AvalancheDataset
    seq_train_dataset = AvalancheDataset(
        seq_train_dataset,
        transform_groups=transform_groups,
        initial_transform_group="train",
        dataset_type=AvalancheDatasetType.CLASSIFICATION,
    )

    seq_test_dataset = AvalancheDataset(
        seq_test_dataset,
        transform_groups=transform_groups,
        initial_transform_group="eval",
        dataset_type=AvalancheDatasetType.CLASSIFICATION,
    )

    return NIScenario(
        seq_train_dataset,
        seq_test_dataset,
        n_experiences,
        task_labels,
        shuffle=shuffle,
        seed=seed,
        balance_experiences=balance_experiences,
        min_class_patterns_in_exp=min_class_patterns_in_exp,
        fixed_exp_assignment=fixed_exp_assignment,
        reproducibility_data=reproducibility_data,
    )


# Here we define some high-level APIs an alias of their mid-level counterparts.
# This was done mainly because the implementation for the mid-level API is now
# quite stable and not particularly complex.
dataset_benchmark = create_multi_dataset_generic_benchmark
filelist_benchmark = create_generic_benchmark_from_filelists
paths_benchmark = create_generic_benchmark_from_paths
tensors_benchmark = create_generic_benchmark_from_tensor_lists
lazy_benchmark = create_lazy_generic_benchmark


def _one_dataset_per_exp_class_order(
    class_list_per_exp: Sequence[Sequence[int]],
    shuffle: bool,
    seed: Union[int, None],
) -> (List[int], Dict[int, int]):
    """
    Utility function that shuffles the class order by keeping classes from the
    same experience together. Each experience is defined by a different entry in
    the class_list_per_exp parameter.

    :param class_list_per_exp: A list of class lists, one for each experience
    :param shuffle: If True, the experience order will be shuffled. If False,
        this function will return the concatenation of lists from the
        class_list_per_exp parameter.
    :param seed: If not None, an integer used to initialize the random
        number generator.

    :returns: A class order that keeps class IDs from the same experience
        together (adjacent).
    """
    dataset_order = list(range(len(class_list_per_exp)))
    if shuffle:
        if seed is not None:
            torch.random.manual_seed(seed)
        dataset_order = torch.as_tensor(dataset_order)[
            torch.randperm(len(dataset_order))
        ].tolist()
    fixed_class_order = []
    classes_per_exp = {}
    for dataset_position, dataset_idx in enumerate(dataset_order):
        fixed_class_order.extend(class_list_per_exp[dataset_idx])
        classes_per_exp[dataset_position] = len(class_list_per_exp[dataset_idx])
    return fixed_class_order, classes_per_exp


def fixed_size_experience_split_strategy(
    experience_size: int, shuffle: bool, drop_last: bool, experience: Experience
):
    """
    The default splitting strategy used by :func:`data_incremental_benchmark`.

    This splitting strategy simply splits the experience in smaller experiences
    of size `experience_size`.

    When taking inspiration for your custom splitting strategy, please consider
    that all parameters preceding `experience` are filled by
    :func:`data_incremental_benchmark` by using `partial` from the `functools`
    standard library. A custom splitting strategy must have only a single
    parameter: the experience. Consider wrapping your custom splitting strategy
    with `partial` if more parameters are needed.

    Also consider that the stream name of the experience can be obtained by
    using `experience.origin_stream.name`.

    :param experience_size: The experience size (number of instances).
    :param shuffle: If True, instances will be shuffled before splitting.
    :param drop_last: If True, the last mini-experience will be dropped if
        not of size `experience_size`
    :param experience: The experience to split.
    :return: The list of datasets that will be used to create the
        mini-experiences.
    """

    exp_dataset = experience.dataset
    exp_indices = list(range(len(exp_dataset)))

    result_datasets = []

    if shuffle:
        exp_indices = torch.as_tensor(exp_indices)[
            torch.randperm(len(exp_indices))
        ].tolist()

    init_idx = 0
    while init_idx < len(exp_indices):
        final_idx = init_idx + experience_size  # Exclusive
        if final_idx > len(exp_indices):
            if drop_last:
                break

            final_idx = len(exp_indices)

        result_datasets.append(
            AvalancheSubset(
                exp_dataset, indices=exp_indices[init_idx:final_idx]
            )
        )
        init_idx = final_idx

    return result_datasets


def data_incremental_benchmark(
    benchmark_instance: GenericCLScenario,
    experience_size: int,
    shuffle: bool = False,
    drop_last: bool = False,
    split_streams: Sequence[str] = ("train",),
    custom_split_strategy: Callable[
        [Experience], Sequence[AvalancheDataset]
    ] = None,
    experience_factory: Callable[
        [GenericScenarioStream, int], Experience
    ] = None,
):
    """
    High-level benchmark generator for a Data Incremental setup.

    This generator accepts an existing benchmark instance and returns a version
    of it in which experiences have been split in order to produce a
    Data Incremental stream.

    In its base form this generator will split train experiences in experiences
    of a fixed, configurable, size. The split can be also performed on other
    streams (like the test one) if needed.

    The `custom_split_strategy` parameter can be used if a more specific
    splitting is required.

    Beware that experience splitting is NOT executed in a lazy way. This
    means that the splitting process takes place immediately. Consider
    optimizing the split process for speed when using a custom splitting
    strategy.

    Please note that each mini-experience will have a task labels field
    equal to the one of the originating experience.

    The `complete_test_set_only` field of the resulting benchmark instance
    will be `True` only if the same field of original benchmark instance is
    `True` and if the resulting test stream contains exactly one experience.

    :param benchmark_instance: The benchmark to split.
    :param experience_size: The size of the experience, as an int. Ignored
        if `custom_split_strategy` is used.
    :param shuffle: If True, experiences will be split by first shuffling
        instances in each experience. This will use the default PyTorch
        random number generator at its current state. Defaults to False.
        Ignored if `custom_split_strategy` is used.
    :param drop_last: If True, if the last experience doesn't contain
        `experience_size` instances, then the last experience will be dropped.
        Defaults to False. Ignored if `custom_split_strategy` is used.
    :param split_streams: The list of streams to split. By default only the
        "train" stream will be split.
    :param custom_split_strategy: A function that implements a custom splitting
        strategy. The function must accept an experience and return a list
        of datasets each describing an experience. Defaults to None, which means
        that the standard splitting strategy will be used (which creates
        experiences of size `experience_size`).
        A good starting to understand the mechanism is to look at the
        implementation of the standard splitting function
        :func:`fixed_size_experience_split_strategy`.

    :param experience_factory: The experience factory.
        Defaults to :class:`GenericExperience`.
    :return: The Data Incremental benchmark instance.
    """

    split_strategy = custom_split_strategy
    if split_strategy is None:
        split_strategy = partial(
            fixed_size_experience_split_strategy,
            experience_size,
            shuffle,
            drop_last,
        )

    stream_definitions: TStreamsUserDict = dict(
        benchmark_instance.stream_definitions
    )

    for stream_name in split_streams:
        if stream_name not in stream_definitions:
            raise ValueError(
                f"Stream {stream_name} could not be found in the "
                f"benchmark instance"
            )

        stream = getattr(benchmark_instance, f"{stream_name}_stream")

        split_datasets: List[AvalancheDataset] = []
        split_task_labels: List[Set[int]] = []

        exp: Experience
        for exp in stream:
            experiences = split_strategy(exp)
            split_datasets += experiences
            for _ in range(len(experiences)):
                split_task_labels.append(set(exp.task_labels))

        stream_def = StreamUserDef(
            split_datasets,
            split_task_labels,
            stream_definitions[stream_name].origin_dataset,
            False,
        )

        stream_definitions[stream_name] = stream_def

    complete_test_set_only = (
        benchmark_instance.complete_test_set_only
        and len(stream_definitions["test"].exps_data) == 1
    )

    return GenericCLScenario(
        stream_definitions=stream_definitions,
        complete_test_set_only=complete_test_set_only,
        experience_factory=experience_factory,
    )


def random_validation_split_strategy(
    validation_size: Union[int, float], shuffle: bool, experience: Experience
):
    """
    The default splitting strategy used by
    :func:`benchmark_with_validation_stream`.

    This splitting strategy simply splits the experience in two experiences (
    train and validation) of size `validation_size`.

    When taking inspiration for your custom splitting strategy, please consider
    that all parameters preceding `experience` are filled by
    :func:`benchmark_with_validation_stream` by using `partial` from the
    `functools` standard library. A custom splitting strategy must have only
    a single parameter: the experience. Consider wrapping your custom
    splitting strategy with `partial` if more parameters are needed.

    Also consider that the stream name of the experience can be obtained by
    using `experience.origin_stream.name`.

    :param validation_size: The number of instances to allocate to the
    validation experience. Can be an int value or a float between 0 and 1.
    :param shuffle: If True, instances will be shuffled before splitting.
        Otherwise, the first instances will be allocated to the training
        dataset by leaving the last ones to the validation dataset.
    :param experience: The experience to split.
    :return: A tuple containing 2 elements: the new training and validation
        datasets.
    """

    exp_dataset = experience.dataset
    exp_indices = list(range(len(exp_dataset)))

    if shuffle:
        exp_indices = torch.as_tensor(exp_indices)[
            torch.randperm(len(exp_indices))
        ].tolist()

    if 0.0 <= validation_size <= 1.0:
        valid_n_instances = int(validation_size * len(exp_dataset))
    else:
        valid_n_instances = int(validation_size)
        if valid_n_instances > len(exp_dataset):
            raise ValueError(
<<<<<<< HEAD
                f"Can't create the validation experience: nott enough "
                f"instances. Required {valid_n_instances}, got only"
                f"{len(exp_dataset)}"
            )
=======
                f'Can\'t create the validation experience: not enough '
                f'instances. Required {valid_n_instances}, got only'
                f'{len(exp_dataset)}')
>>>>>>> efa52239

    train_n_instances = len(exp_dataset) - valid_n_instances

    result_train_dataset = AvalancheSubset(
        exp_dataset, indices=exp_indices[:train_n_instances]
    )
    result_valid_dataset = AvalancheSubset(
        exp_dataset, indices=exp_indices[train_n_instances:]
    )

    return result_train_dataset, result_valid_dataset


<<<<<<< HEAD
def _gen_split(
    split_generator: Iterable[Tuple[AvalancheDataset, AvalancheDataset]]
) -> Tuple[
    Generator[AvalancheDataset, None, None],
    Generator[AvalancheDataset, None, None],
]:
=======
def class_balanced_split_strategy(
        validation_size: Union[int, float],
        experience: Experience):
    """Class-balanced train/validation splits.

    This splitting strategy splits `experience` into two experiences
    (train and validation) of size `validation_size` using a class-balanced
    split. Sample of each class are chosen randomly.

    :param validation_size: The percentage of samples to allocate to the
        validation experience as a float between 0 and 1.
    :param experience: The experience to split.
    :return: A tuple containing 2 elements: the new training and validation
        datasets.
    """
    if not isinstance(validation_size, float):
        raise ValueError("validation_size must be an integer")
    if not 0.0 <= validation_size <= 1.0:
        raise ValueError("validation_size must be a float in [0, 1].")

    exp_dataset = experience.dataset
    if validation_size > len(exp_dataset):
        raise ValueError(
            f'Can\'t create the validation experience: not enough '
            f'instances. Required {validation_size}, got only'
            f'{len(exp_dataset)}')

    exp_indices = list(range(len(exp_dataset)))
    exp_classes = experience.classes_in_this_experience

    # shuffle exp_indices
    exp_indices = torch.as_tensor(exp_indices)[
        torch.randperm(len(exp_indices))]
    # shuffle the targets as well
    exp_targets = torch.as_tensor(experience.dataset.targets)[exp_indices]

    train_exp_indices = []
    valid_exp_indices = []
    for cid in exp_classes:  # split indices for each class separately.
        c_indices = exp_indices[exp_targets == cid]
        valid_n_instances = int(validation_size * len(c_indices))
        valid_exp_indices.extend(c_indices[:valid_n_instances])
        train_exp_indices.extend(c_indices[valid_n_instances:])

    result_train_dataset = AvalancheSubset(
        exp_dataset, indices=train_exp_indices)
    result_valid_dataset = AvalancheSubset(
        exp_dataset, indices=valid_exp_indices)
    return result_train_dataset, result_valid_dataset


def _gen_split(split_generator: Iterable[Tuple[AvalancheDataset,
                                               AvalancheDataset]]) -> \
    Tuple[Generator[AvalancheDataset, None, None],
          Generator[AvalancheDataset, None, None]]:
>>>>>>> efa52239
    """
    Internal utility function to split the train-validation generator
    into two distinct generators (one for the train stream and another one
    for the valid stream).

    :param split_generator: The lazy stream generator returning tuples of train
        and valid datasets.
    :return: Two generators (one for the train, one for the valuid).
    """

    # For more info: https://stackoverflow.com/a/28030261
    gen_a, gen_b = tee(split_generator, 2)
    return (a for a, b in gen_a), (b for a, b in gen_b)


def _lazy_train_val_split(
    split_strategy: Callable[
        [Experience], Tuple[AvalancheDataset, AvalancheDataset]
    ],
    experiences: Iterable[Experience],
) -> Generator[Tuple[AvalancheDataset, AvalancheDataset], None, None]:
    """
    Creates a generator operating around the split strategy and the
    experiences stream.

    :param split_strategy: The strategy used to split each experience in train
        and validation datasets.
    :return: A generator returning a 2 elements tuple (the train and validation
        datasets).
    """

    for new_experience in experiences:
        yield split_strategy(new_experience)


def benchmark_with_validation_stream(
<<<<<<< HEAD
    benchmark_instance: GenericCLScenario,
    validation_size: Union[int, float],
    shuffle: bool = False,
    input_stream: str = "train",
    output_stream: str = "valid",
    custom_split_strategy: Callable[
        [Experience], Tuple[AvalancheDataset, AvalancheDataset]
    ] = None,
    *,
    experience_factory: Callable[
        [GenericScenarioStream, int], Experience
    ] = None,
    lazy_splitting: bool = None,
):
=======
        benchmark_instance: GenericCLScenario,
        validation_size: Union[int, float] = 0.5,
        shuffle: bool = False,
        input_stream: str = 'train',
        output_stream: str = 'valid',
        custom_split_strategy: Callable[[Experience],
                                        Tuple[AvalancheDataset,
                                              AvalancheDataset]] = None,
        *,
        experience_factory: Callable[[GenericScenarioStream, int],
                                     Experience] = None,
        lazy_splitting: bool = None):
>>>>>>> efa52239
    """
    Helper that can be used to obtain a benchmark with a validation stream.

    This generator accepts an existing benchmark instance and returns a version
    of it in which a validation stream has been added.

    In its base form this generator will split train experiences to extract
    validation experiences of a fixed (by number of instances or relative
    size), configurable, size. The split can be also performed on other
    streams if needed and the name of the resulting validation stream can
    be configured too.

    Each validation experience will be extracted directly from a single training
    experience. Patterns selected for the validation experience will be removed
    from the training one.

    If shuffle is True, the validation stream will be created randomly.
    Beware that no kind of class balancing is done.

    The `custom_split_strategy` parameter can be used if a more specific
    splitting is required.

    Please note that the resulting experiences will have a task labels field
    equal to the one of the originating experience.

    Experience splitting can be executed in a lazy way. This behavior can be
    controlled using the `lazy_splitting` parameter. By default, experiences
    are split in a lazy way only when the input stream is lazily generated.

    :param benchmark_instance: The benchmark to split.
    :param validation_size: The size of the validation experience, as an int
        or a float between 0 and 1. Ignored if `custom_split_strategy` is used.
    :param shuffle: If True, patterns will be allocated to the validation
        stream randomly. This will use the default PyTorch random number
        generator at its current state. Defaults to False. Ignored if
        `custom_split_strategy` is used. If False, the first instances will be
        allocated to the training  dataset by leaving the last ones to the
        validation dataset.
    :param input_stream: The name of the input stream. Defaults to 'train'.
    :param output_stream: The name of the output stream. Defaults to 'valid'.
    :param custom_split_strategy: A function that implements a custom splitting
        strategy. The function must accept an experience and return a tuple
        containing the new train and validation dataset. Defaults to None,
        which means that the standard splitting strategy will be used (which
        creates experiences according to `validation_size` and `shuffle`).
        A good starting to understand the mechanism is to look at the
        implementation of the standard splitting function
        :func:`random_validation_split_strategy`.
    :param experience_factory: The experience factory. Defaults to
        :class:`GenericExperience`.
    :param lazy_splitting: If True, the stream will be split in a lazy way.
        If False, the stream will be split immediately. Defaults to None, which
        means that the stream will be split in a lazy or non-lazy way depending
        on the laziness of the `input_stream`.
    :return: A benchmark instance in which the validation stream has been added.
    """

    split_strategy = custom_split_strategy
    if split_strategy is None:
        split_strategy = partial(
            random_validation_split_strategy, validation_size, shuffle
        )

    stream_definitions: TStreamsUserDict = dict(
        benchmark_instance.stream_definitions
    )
    streams = benchmark_instance.streams

    if input_stream not in streams:
        raise ValueError(
            f"Stream {input_stream} could not be found in the "
            f"benchmark instance"
        )

    if output_stream in streams:
        raise ValueError(
            f"Stream {output_stream} already exists in the "
            f"benchmark instance"
        )

    stream = streams[input_stream]

    split_lazily = lazy_splitting
    if split_lazily is None:
        split_lazily = stream_definitions[input_stream].is_lazy

    exps_tasks_labels = list(stream_definitions[input_stream].exps_task_labels)

    if not split_lazily:
        # Classic static splitting
        train_exps_source = []
        valid_exps_source = []

        exp: Experience
        for exp in stream:
            train_exp, valid_exp = split_strategy(exp)
            train_exps_source.append(train_exp)
            valid_exps_source.append(valid_exp)
    else:
        # Lazy splitting (based on a generator)
        split_generator = _lazy_train_val_split(split_strategy, stream)
        train_exps_gen, valid_exps_gen = _gen_split(split_generator)
        train_exps_source = (train_exps_gen, len(stream))
        valid_exps_source = (valid_exps_gen, len(stream))

    train_stream_def = StreamUserDef(
        train_exps_source,
        exps_tasks_labels,
        stream_definitions[input_stream].origin_dataset,
        split_lazily,
    )

    valid_stream_def = StreamUserDef(
        valid_exps_source,
        exps_tasks_labels,
        stream_definitions[input_stream].origin_dataset,
        split_lazily,
    )

    stream_definitions[input_stream] = train_stream_def
    stream_definitions[output_stream] = valid_stream_def

    complete_test_set_only = benchmark_instance.complete_test_set_only

    return GenericCLScenario(
        stream_definitions=stream_definitions,
        complete_test_set_only=complete_test_set_only,
        experience_factory=experience_factory,
    )


__all__ = [
    "nc_benchmark",
    "ni_benchmark",
    "dataset_benchmark",
    "filelist_benchmark",
    "paths_benchmark",
    "tensors_benchmark",
    "data_incremental_benchmark",
    "benchmark_with_validation_stream",
]<|MERGE_RESOLUTION|>--- conflicted
+++ resolved
@@ -636,16 +636,9 @@
         valid_n_instances = int(validation_size)
         if valid_n_instances > len(exp_dataset):
             raise ValueError(
-<<<<<<< HEAD
-                f"Can't create the validation experience: nott enough "
-                f"instances. Required {valid_n_instances}, got only"
-                f"{len(exp_dataset)}"
-            )
-=======
                 f'Can\'t create the validation experience: not enough '
                 f'instances. Required {valid_n_instances}, got only'
                 f'{len(exp_dataset)}')
->>>>>>> efa52239
 
     train_n_instances = len(exp_dataset) - valid_n_instances
 
@@ -659,14 +652,6 @@
     return result_train_dataset, result_valid_dataset
 
 
-<<<<<<< HEAD
-def _gen_split(
-    split_generator: Iterable[Tuple[AvalancheDataset, AvalancheDataset]]
-) -> Tuple[
-    Generator[AvalancheDataset, None, None],
-    Generator[AvalancheDataset, None, None],
-]:
-=======
 def class_balanced_split_strategy(
         validation_size: Union[int, float],
         experience: Experience):
@@ -722,7 +707,6 @@
                                                AvalancheDataset]]) -> \
     Tuple[Generator[AvalancheDataset, None, None],
           Generator[AvalancheDataset, None, None]]:
->>>>>>> efa52239
     """
     Internal utility function to split the train-validation generator
     into two distinct generators (one for the train stream and another one
@@ -759,22 +743,6 @@
 
 
 def benchmark_with_validation_stream(
-<<<<<<< HEAD
-    benchmark_instance: GenericCLScenario,
-    validation_size: Union[int, float],
-    shuffle: bool = False,
-    input_stream: str = "train",
-    output_stream: str = "valid",
-    custom_split_strategy: Callable[
-        [Experience], Tuple[AvalancheDataset, AvalancheDataset]
-    ] = None,
-    *,
-    experience_factory: Callable[
-        [GenericScenarioStream, int], Experience
-    ] = None,
-    lazy_splitting: bool = None,
-):
-=======
         benchmark_instance: GenericCLScenario,
         validation_size: Union[int, float] = 0.5,
         shuffle: bool = False,
@@ -787,7 +755,6 @@
         experience_factory: Callable[[GenericScenarioStream, int],
                                      Experience] = None,
         lazy_splitting: bool = None):
->>>>>>> efa52239
     """
     Helper that can be used to obtain a benchmark with a validation stream.
 
