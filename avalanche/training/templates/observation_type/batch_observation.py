import warnings
from collections import defaultdict
from typing import List, TypeVar

from torch import Tensor

from avalanche.benchmarks import OnlineCLExperience
from avalanche.models.utils import avalanche_model_adaptation
<<<<<<< HEAD
from avalanche.training.templates.strategy_mixin_protocol import SGDStrategyProtocol
from avalanche.models.dynamic_optimizers import reset_optimizer, update_optimizer
=======
from avalanche.training.templates.strategy_mixin_protocol import \
    SGDStrategyProtocol
from avalanche.models.dynamic_optimizers import (reset_optimizer, 
                                                 update_optimizer)
from avalanche.training.utils import at_task_boundary
>>>>>>> 427d398f


class BatchObservation(SGDStrategyProtocol):
    def __init__(self):
        super().__init__()
        self.optimized_param_id = None

    def model_adaptation(self, model=None):
        """Adapts the model to the current data.

        Calls the :class:`~avalanche.models.DynamicModule`s adaptation.
        """
        if model is None:
            model = self.model

        assert self.experience is not None

        # For training:
        if isinstance(self.experience, OnlineCLExperience) and self.is_training:
            if self.experience.access_task_boundaries:
                avalanche_model_adaptation(model, self.experience.origin_experience)
            else:
                avalanche_model_adaptation(model, self.experience)
        else:
            avalanche_model_adaptation(model, self.experience)

        return model.to(self.device)

    def make_optimizer(self, reset_optimizer_state=False, **kwargs):
        """Optimizer initialization.

        Called before each training experience to configure the optimizer.

        :param reset_optimizer_state: bool, whether to reset the
            state of the optimizer, defaults to False

        Warnings:
            - The first time this function is called
              for a given strategy it will reset the
              optimizer to gather the (name, param)
              correspondance of the optimized parameters
              all the model parameters will be put in the
              optimizer, regardless of what parameters are
              initially put in the optimizer.
        """
        if self.optimized_param_id is None:
            self.optimized_param_id = reset_optimizer(self.optimizer, self.model)
        else:
            self.optimized_param_id = update_optimizer(
                self.optimizer,
                dict(self.model.named_parameters()),
                self.optimized_param_id,
                reset_state=reset_optimizer_state,
            )

    def check_model_and_optimizer(self, reset_optimizer_state=False, **kwargs):
        # If strategy has access to the task boundaries, and the current
        # sub-experience is the first sub-experience in the online stream,
        # then adapt the model with the full origin experience:
        assert self.experience is not None

        if self.optimized_param_id is None:
            self.make_optimizer(reset_optimizer_state=True)

<<<<<<< HEAD
        if isinstance(self.experience, OnlineCLExperience):
            if self.experience.access_task_boundaries:
                if self.experience.is_first_subexp:
                    self.model = self.model_adaptation()
                    self.make_optimizer(reset_optimizer_state=reset_optimizer_state)
            else:
                self.model = self.model_adaptation()
                self.make_optimizer(reset_optimizer_state=reset_optimizer_state)
=======
        if at_task_boundary(self.experience):
            self.model = self.model_adaptation()
            self.make_optimizer(
                reset_optimizer_state=reset_optimizer_state
            )
>>>>>>> 427d398f
        else:
            self.model = self.model_adaptation()
            self.make_optimizer(reset_optimizer_state=reset_optimizer_state)


__all__ = ["BatchObservation"]<|MERGE_RESOLUTION|>--- conflicted
+++ resolved
@@ -6,16 +6,11 @@
 
 from avalanche.benchmarks import OnlineCLExperience
 from avalanche.models.utils import avalanche_model_adaptation
-<<<<<<< HEAD
-from avalanche.training.templates.strategy_mixin_protocol import SGDStrategyProtocol
-from avalanche.models.dynamic_optimizers import reset_optimizer, update_optimizer
-=======
 from avalanche.training.templates.strategy_mixin_protocol import \
     SGDStrategyProtocol
 from avalanche.models.dynamic_optimizers import (reset_optimizer, 
                                                  update_optimizer)
 from avalanche.training.utils import at_task_boundary
->>>>>>> 427d398f
 
 
 class BatchObservation(SGDStrategyProtocol):
@@ -36,7 +31,8 @@
         # For training:
         if isinstance(self.experience, OnlineCLExperience) and self.is_training:
             if self.experience.access_task_boundaries:
-                avalanche_model_adaptation(model, self.experience.origin_experience)
+                avalanche_model_adaptation(model, 
+                                           self.experience.origin_experience)
             else:
                 avalanche_model_adaptation(model, self.experience)
         else:
@@ -49,27 +45,29 @@
 
         Called before each training experience to configure the optimizer.
 
-        :param reset_optimizer_state: bool, whether to reset the
+        :param reset_optimizer_state: bool, whether to reset the 
             state of the optimizer, defaults to False
 
-        Warnings:
-            - The first time this function is called
+        Warnings: 
+            - The first time this function is called 
               for a given strategy it will reset the
-              optimizer to gather the (name, param)
+              optimizer to gather the (name, param) 
               correspondance of the optimized parameters
               all the model parameters will be put in the
-              optimizer, regardless of what parameters are
+              optimizer, regardless of what parameters are 
               initially put in the optimizer.
         """
         if self.optimized_param_id is None:
-            self.optimized_param_id = reset_optimizer(self.optimizer, self.model)
+            self.optimized_param_id = \
+                    reset_optimizer(self.optimizer, self.model) 
         else:
-            self.optimized_param_id = update_optimizer(
-                self.optimizer,
-                dict(self.model.named_parameters()),
-                self.optimized_param_id,
-                reset_state=reset_optimizer_state,
-            )
+            self.optimized_param_id = \
+                update_optimizer(
+                    self.optimizer, 
+                    dict(self.model.named_parameters()),
+                    self.optimized_param_id, 
+                    reset_state=reset_optimizer_state
+                    )
 
     def check_model_and_optimizer(self, reset_optimizer_state=False, **kwargs):
         # If strategy has access to the task boundaries, and the current
@@ -80,22 +78,11 @@
         if self.optimized_param_id is None:
             self.make_optimizer(reset_optimizer_state=True)
 
-<<<<<<< HEAD
-        if isinstance(self.experience, OnlineCLExperience):
-            if self.experience.access_task_boundaries:
-                if self.experience.is_first_subexp:
-                    self.model = self.model_adaptation()
-                    self.make_optimizer(reset_optimizer_state=reset_optimizer_state)
-            else:
-                self.model = self.model_adaptation()
-                self.make_optimizer(reset_optimizer_state=reset_optimizer_state)
-=======
         if at_task_boundary(self.experience):
             self.model = self.model_adaptation()
             self.make_optimizer(
                 reset_optimizer_state=reset_optimizer_state
             )
->>>>>>> 427d398f
         else:
             self.model = self.model_adaptation()
             self.make_optimizer(reset_optimizer_state=reset_optimizer_state)
