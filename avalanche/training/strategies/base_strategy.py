################################################################################
# Copyright (c) 2021 ContinualAI.                                              #
# Copyrights licensed under the MIT License.                                   #
# See the accompanying LICENSE file for terms.                                 #
#                                                                              #
# Date: 01-12-2020                                                             #
# Author(s): Antonio Carta                                                     #
# E-mail: contact@continualai.org                                              #
# Website: avalanche.continualai.org                                           #
################################################################################
from collections import defaultdict
from typing import Optional, Sequence, Union

from torch.nn import Module
from torch.optim import Optimizer

from avalanche.benchmarks.scenarios import Experience
from avalanche.benchmarks.utils.data_loader import \
    MultiTaskMultiBatchDataLoader, MultiTaskDataLoader
from avalanche.logging import default_logger
from typing import TYPE_CHECKING

from avalanche.training.plugins import EvaluationPlugin
if TYPE_CHECKING:
    from avalanche.training.plugins import StrategyPlugin


class BaseStrategy:
    def __init__(self, model: Module, optimizer: Optimizer, criterion,
                 train_mb_size: int = 1, train_epochs: int = 1,
                 eval_mb_size: int = 1, device='cpu',
                 plugins: Optional[Sequence['StrategyPlugin']] = None,
                 evaluator=default_logger, eval_every=-1):
        """
        BaseStrategy is the super class of all task-based continual learning
        strategies. It implements a basic training loop and callback system
        that allows to execute code at each experience of the training loop.
        Plugins can be used to implement callbacks to augment the training
        loop with additional behavior (e.g. a memory buffer for replay).

        **Scenarios**
        This strategy supports several continual learning scenarios:

        * class-incremental scenarios (no task labels)
        * multi-task scenarios, where task labels are provided)
        * multi-incremental scenarios, where the same task may be revisited

        The exact scenario depends on the data stream and whether it provides
        the task labels.

        **Training loop**
        The training loop and its callbacks are organized as follows::
            train
                before_training
                before_training_exp
                adapt_train_dataset
                make_train_dataloader
                before_training_epoch
                    before_training_iteration
                        before_forward
                        after_forward
                        before_backward
                        after_backward
                    after_training_iteration
                    before_update
                    after_update
                after_training_epoch
                after_training_exp
                after_training

        **Evaluation loop**
        The evaluation loop and its callbacks are organized as follows::
            eval
                before_eval
                adapt_eval_dataset
                make_eval_dataloader
                before_eval_exp
                    eval_epoch
                        before_eval_iteration
                        before_eval_forward
                        after_eval_forward
                        after_eval_iteration
                after_eval_exp
                after_eval

        :param model: PyTorch model.
        :param optimizer: PyTorch optimizer.
        :param criterion: loss function.
        :param train_mb_size: mini-batch size for training.
        :param train_epochs: number of training epochs.
        :param eval_mb_size: mini-batch size for eval.
        :param device: PyTorch device where the model will be allocated.
        :param plugins: (optional) list of StrategyPlugins.
        :param evaluator: (optional) instance of EvaluationPlugin for logging
            and metric computations. None to remove logging.
        :param eval_every: the frequency of the calls to `eval` inside the
            training loop.
                if -1: no evaluation during training.
                if  0: calls `eval` after the final epoch of each training
                    experience.
                if >0: calls `eval` every `eval_every` epochs and at the end
                    of all the epochs for a single experience.
        """
        self.model: Module = model
        """ PyTorch model. """

        self.criterion = criterion
        """ Loss function. """

        self.optimizer = optimizer
        """ PyTorch optimizer. """

        self.train_epochs: int = train_epochs
        """ Number of training epochs. """

        self.train_mb_size: int = train_mb_size
        """ Training mini-batch size. """

        self.eval_mb_size: int = train_mb_size if eval_mb_size is None \
            else eval_mb_size
        """ Eval mini-batch size. """

        self.device = device
        """ PyTorch device where the model will be allocated. """

        self.plugins = [] if plugins is None else plugins
        """ List of `StrategyPlugin`s. """

        if evaluator is None:
            evaluator = EvaluationPlugin()
        self.plugins.append(evaluator)
        self.evaluator = evaluator
        """ EvaluationPlugin used for logging and metric computations. """

        self.eval_every = eval_every
        """ Frequency of the evaluation during training. """

        ###################################################################
        # State variables. These are updated during the train/eval loops. #
        ###################################################################
        self.training_exp_counter = 0
        """ Counts the number of training steps. +1 at the end of each 
        experience. """

        self.eval_exp_id = None  # eval-flow only
        """ Label of the currently evaluated experience. Only at eval time. """

        self.epoch: Optional[int] = None
        """ Epoch counter. """

        self.experience = None
        """ Current experience. """

        self.adapted_dataset = None
        """ Data used to train. It may be modified by plugins. Plugins can 
        append data to it (e.g. for replay). 
         
        .. note:: 
            This dataset may contain samples from different experiences. If you 
            want the original data for the current experience  
            use :attr:`.BaseStrategy.experience`.
        """

        self.current_dataloader = None
        """ Dataloader. """

        self.mb_it = None
        """ Iteration counter. Reset at the start of a new epoch. """

        self.mb_x = None
        """ Current mini-batch input. """

        self.mb_y = None
        """ Current mini-batch target. """

        self.loss = None
        """ Loss of the current mini-batch. """

        self.logits = None
        """ Logits computed on the current mini-batch. """

        self.train_task_label: Optional[int] = None
        """ Label of the current experience (train time). """

        self.eval_task_label: Optional[int] = None
        """ Label of the current experience (eval time). """

        self.is_training: bool = False
        """ True if the strategy is in training mode. """

    @property
    def is_eval(self):
        """ True if the strategy is in evaluation mode. """
        return not self.is_training

    def update_optimizer(self, old_params, new_params, reset_state=True):
        """ Update the optimizer by substituting old_params with new_params.

        :param old_params: List of old trainable parameters.
        :param new_params: List of new trainable parameters.
        :param reset_state: Wheter to reset the optimizer's state.
            Defaults to True.
        :return:
        """
        for old_p, new_p in zip(old_params, new_params):
            found = False
            # iterate over group and params for each group.
            for group in self.optimizer.param_groups:
                for i, curr_p in enumerate(group['params']):
                    if hash(curr_p) == hash(old_p):
                        # update parameter reference
                        group['params'][i] = new_p
                        found = True
                        break
                if found:
                    break
            if not found:
                raise Exception(f"Parameter {old_params} not found in the "
                                f"current optimizer.")
        if reset_state:
            # State contains parameter-specific information.
            # We reset it because the model is (probably) changed.
            self.optimizer.state = defaultdict(dict)

    def add_new_params_to_optimizer(self, new_params):
        """ Add new parameters to the trainable parameters.

        :param new_params: list of trainable parameters
        """
        self.optimizer.add_param_group({'params': new_params})

<<<<<<< HEAD
    def train(self, experiences: Union[IExperience, Sequence[IExperience]],
              eval_streams: Optional[Sequence[Union[IExperience,
                                Sequence[IExperience]]]] = None,
=======
    def train(self, experiences: Union[Experience, Sequence[Experience]],
>>>>>>> 826e0567
              **kwargs):
        """ Training loop. if experiences is a single element trains on it.
        If it is a sequence, trains the model on each experience in order.
        This is different from joint training on the entire stream.

        :param experiences: single IExperience or sequence.
        :param eval_streams: list of streams for evaluation.
            If None: use training experiences for evaluation.
            Use [] if you do not want to evaluate during training.
        """
        self.is_training = True
        self.model.train()
        self.model.to(self.device)

<<<<<<< HEAD
        # Normalize training and eval data.
        if isinstance(experiences, IExperience):
=======
        if isinstance(experiences, Experience):
>>>>>>> 826e0567
            experiences = [experiences]
        if eval_streams is None:
            eval_streams = [experiences]
        for i, exp in enumerate(eval_streams):
            if isinstance(exp, IExperience):
                eval_streams[i] = [exp]

        res = []
        self.before_training(**kwargs)
        for exp in experiences:
            self.train_task_label = exp.task_label
            self.train_exp(exp, eval_streams, **kwargs)
            res.append(self.evaluator.current_metrics.copy())

        self.after_training(**kwargs)
        return res

<<<<<<< HEAD
    def train_exp(self, experience: IExperience, eval_streams, **kwargs):
=======
    def train_exp(self, experience: Experience, **kwargs):
>>>>>>> 826e0567
        """
        Training loop over a single IExperience object.

        :param experience: CL experience information.
        :param kwargs: custom arguments.
        """
        self.experience = experience
        self.model.train()
        self.model.to(self.device)

        self.adapted_dataset = experience.dataset
        self.adapted_dataset = self.adapted_dataset.train()
        self.adapt_train_dataset(**kwargs)
        self.make_train_dataloader(**kwargs)

        self.before_training_exp(**kwargs)
        self.epoch = 0
        for self.epoch in range(self.train_epochs):
            self.before_training_epoch(**kwargs)
            self.training_epoch(**kwargs)
            self._periodic_eval(eval_streams, do_final=False)
            self.after_training_epoch(**kwargs)
        self._periodic_eval(eval_streams, do_final=True)  # Final evaluation
        self.after_training_exp(**kwargs)

    def _periodic_eval(self, eval_streams, do_final):
        """ Periodic eval controlled by `self.eval_every`. """
        # Since we are switching from train to eval model inside the training
        # loop, we need to save the training state, and restore it after the
        # eval is done.
        _prev_state = (
            self.epoch,
            self.experience,
            self.adapted_dataset,
            self.current_dataloader)

        if self.eval_every == 0 and do_final:
            # we are outside the epoch loop
            for stream in eval_streams:
                self.eval(stream)
        elif self.eval_every > 0 and self.epoch % self.eval_every == 0:
            for stream in eval_streams:
                self.eval(stream)

        # restore train-state variables and training mode.
        self.epoch, self.experience, self.adapted_dataset = _prev_state[:3]
        self.current_dataloader = _prev_state[3]
        self.model.train()

    def eval(self,
             exp_list: Union[Experience, Sequence[Experience]],
             **kwargs):
        """
        Evaluate the current model on a series of experiences.

        :param exp_list: CL experience information.
        :param kwargs: custom arguments.
        """
        self.is_training = False
        self.model.eval()
        self.model.to(self.device)

        if isinstance(exp_list, Experience):
            exp_list = [exp_list]

        res = []
        self.before_eval(**kwargs)
        for exp in exp_list:
            self.eval_task_label = exp.task_label
            self.experience = exp
            self.eval_exp_id = exp.current_experience

            self.adapted_dataset = exp.dataset
            self.adapted_dataset = self.adapted_dataset.eval()

            self.adapt_eval_dataset(**kwargs)
            self.make_eval_dataloader(**kwargs)

            self.before_eval_exp(**kwargs)
            self.eval_epoch(**kwargs)
            self.after_eval_exp(**kwargs)
            res.append(self.evaluator.current_metrics.copy())

        self.after_eval(**kwargs)
        return res

    def before_training_exp(self, **kwargs):
        """
        Called  after the dataset and data loader creation and
        before the training loop.
        """
        for p in self.plugins:
            p.before_training_exp(self, **kwargs)

    def make_train_dataloader(self, num_workers=0, shuffle=True, **kwargs):
        """
        Called after the dataset instantiation. Initialize the data loader.
        :param num_workers: number of thread workers for the data loading.
        :param shuffle: True if the data should be shuffled, False otherwise.
        """
        self.current_dataloader = MultiTaskMultiBatchDataLoader(
            self.adapted_dataset,
            oversample_small_tasks=True,
            num_workers=num_workers,
            batch_size=self.train_mb_size,
            shuffle=shuffle)

    def make_eval_dataloader(self, num_workers=0, **kwargs):
        """
        Initialize the eval data loader.
        :param num_workers:
        :param kwargs:
        :return:
        """
        self.current_dataloader = MultiTaskDataLoader(
            self.adapted_dataset,
            oversample_small_tasks=False,
            num_workers=num_workers,
            batch_size=self.eval_mb_size,
        )

    def adapt_train_dataset(self, **kwargs):
        """
        Called after the dataset initialization and before the
        dataloader initialization. Allows to customize the dataset.
        :param kwargs:
        :return:
        """
        self.adapted_dataset = {
            self.experience.task_label: self.adapted_dataset}
        for p in self.plugins:
            p.adapt_train_dataset(self, **kwargs)

    def before_training_epoch(self, **kwargs):
        """
        Called at the beginning of a new training epoch.
        :param kwargs:
        :return:
        """
        for p in self.plugins:
            p.before_training_epoch(self, **kwargs)

    def training_epoch(self, **kwargs):
        """
        Training epoch.
        :param kwargs:
        :return:
        """
        for self.mb_it, batches in \
                enumerate(self.current_dataloader):
            self.before_training_iteration(**kwargs)

            self.optimizer.zero_grad()
            self.loss = 0
            for self.mb_task_id, (self.mb_x, self.mb_y) in batches.items():
                self.mb_x = self.mb_x.to(self.device)
                self.mb_y = self.mb_y.to(self.device)

                # Forward
                self.before_forward(**kwargs)
                self.logits = self.model(self.mb_x)
                self.after_forward(**kwargs)

                # Loss & Backward
                self.loss += self.criterion(self.logits, self.mb_y)

            self.before_backward(**kwargs)
            self.loss.backward()
            self.after_backward(**kwargs)

            # Optimization step
            self.before_update(**kwargs)
            self.optimizer.step()
            self.after_update(**kwargs)

            self.after_training_iteration(**kwargs)

    def before_training(self, **kwargs):
        for p in self.plugins:
            p.before_training(self, **kwargs)

    def after_training(self, **kwargs):
        for p in self.plugins:
            p.after_training(self, **kwargs)

    def before_training_iteration(self, **kwargs):
        for p in self.plugins:
            p.before_training_iteration(self, **kwargs)

    def before_forward(self, **kwargs):
        for p in self.plugins:
            p.before_forward(self, **kwargs)

    def after_forward(self, **kwargs):
        for p in self.plugins:
            p.after_forward(self, **kwargs)

    def before_backward(self, **kwargs):
        for p in self.plugins:
            p.before_backward(self, **kwargs)

    def after_backward(self, **kwargs):
        for p in self.plugins:
            p.after_backward(self, **kwargs)

    def after_training_iteration(self, **kwargs):
        for p in self.plugins:
            p.after_training_iteration(self, **kwargs)

    def before_update(self, **kwargs):
        for p in self.plugins:
            p.before_update(self, **kwargs)

    def after_update(self, **kwargs):
        for p in self.plugins:
            p.after_update(self, **kwargs)

    def after_training_epoch(self, **kwargs):
        for p in self.plugins:
            p.after_training_epoch(self, **kwargs)

    def after_training_exp(self, **kwargs):
        for p in self.plugins:
            p.after_training_exp(self, **kwargs)

        # Reset flow-state variables. They should not be used outside the flow
        self.epoch = None
        self.experience = None
        self.adapted_dataset = None
        self.current_dataloader = None
        self.mb_it = None
        self.mb_it, self.mb_x, self.mb_y = None, None, None
        self.loss = None
        self.logits = None

    def before_eval(self, **kwargs):
        for p in self.plugins:
            p.before_eval(self, **kwargs)

    def before_eval_exp(self, **kwargs):
        for p in self.plugins:
            p.before_eval_exp(self, **kwargs)

    def adapt_eval_dataset(self, **kwargs):
        self.adapted_dataset = {
            self.experience.task_label: self.adapted_dataset}
        for p in self.plugins:
            p.adapt_eval_dataset(self, **kwargs)

    def eval_epoch(self, **kwargs):
        for self.mb_it, (self.mb_task_id, self.mb_x, self.mb_y) in \
                enumerate(self.current_dataloader):
            self.before_eval_iteration(**kwargs)

            self.mb_x = self.mb_x.to(self.device)
            self.mb_y = self.mb_y.to(self.device)

            self.before_eval_forward(**kwargs)
            self.logits = self.model(self.mb_x)
            self.after_eval_forward(**kwargs)
            self.loss = self.criterion(self.logits, self.mb_y)

            self.after_eval_iteration(**kwargs)

    def after_eval_exp(self, **kwargs):
        for p in self.plugins:
            p.after_eval_exp(self, **kwargs)

    def after_eval(self, **kwargs):
        for p in self.plugins:
            p.after_eval(self, **kwargs)
        # Reset flow-state variables. They should not be used outside the flow
        self.eval_exp_id = None
        self.experience = None
        self.adapted_dataset = None
        self.current_dataloader = None
        self.mb_it = None
        self.mb_it, self.mb_x, self.mb_y = None, None, None
        self.loss = None
        self.logits = None

        self.training_exp_counter += 1

    def before_eval_iteration(self, **kwargs):
        for p in self.plugins:
            p.before_eval_iteration(self, **kwargs)

    def before_eval_forward(self, **kwargs):
        for p in self.plugins:
            p.before_eval_forward(self, **kwargs)

    def after_eval_forward(self, **kwargs):
        for p in self.plugins:
            p.after_eval_forward(self, **kwargs)

    def after_eval_iteration(self, **kwargs):
        for p in self.plugins:
            p.after_eval_iteration(self, **kwargs)


__all__ = ['BaseStrategy']<|MERGE_RESOLUTION|>--- conflicted
+++ resolved
@@ -229,19 +229,15 @@
         """
         self.optimizer.add_param_group({'params': new_params})
 
-<<<<<<< HEAD
-    def train(self, experiences: Union[IExperience, Sequence[IExperience]],
-              eval_streams: Optional[Sequence[Union[IExperience,
-                                Sequence[IExperience]]]] = None,
-=======
     def train(self, experiences: Union[Experience, Sequence[Experience]],
->>>>>>> 826e0567
+              eval_streams: Optional[Sequence[Union[Experience,
+                                Sequence[Experience]]]] = None,
               **kwargs):
         """ Training loop. if experiences is a single element trains on it.
         If it is a sequence, trains the model on each experience in order.
         This is different from joint training on the entire stream.
 
-        :param experiences: single IExperience or sequence.
+        :param experiences: single Experience or sequence.
         :param eval_streams: list of streams for evaluation.
             If None: use training experiences for evaluation.
             Use [] if you do not want to evaluate during training.
@@ -250,17 +246,13 @@
         self.model.train()
         self.model.to(self.device)
 
-<<<<<<< HEAD
         # Normalize training and eval data.
-        if isinstance(experiences, IExperience):
-=======
         if isinstance(experiences, Experience):
->>>>>>> 826e0567
             experiences = [experiences]
         if eval_streams is None:
             eval_streams = [experiences]
         for i, exp in enumerate(eval_streams):
-            if isinstance(exp, IExperience):
+            if isinstance(exp, Experience):
                 eval_streams[i] = [exp]
 
         res = []
@@ -273,13 +265,9 @@
         self.after_training(**kwargs)
         return res
 
-<<<<<<< HEAD
-    def train_exp(self, experience: IExperience, eval_streams, **kwargs):
-=======
-    def train_exp(self, experience: Experience, **kwargs):
->>>>>>> 826e0567
-        """
-        Training loop over a single IExperience object.
+    def train_exp(self, experience: Experience, eval_streams, **kwargs):
+        """
+        Training loop over a single Experience object.
 
         :param experience: CL experience information.
         :param kwargs: custom arguments.
